<<<<<<< HEAD
/**
 * @class SequelizeStorage
 */
module.exports = class SequelizeStorage {
  /**
   * Constructs Sequelize based storage.
   *
   * Stores migration in a database table using Sequelize. One of "sequelize" or
   * "model" storage option is required.
   *
   * If "sequelize" option is supplied will create a model named "SequelizeMeta"
   * with timestamps and an attribute "name" for storing migrations. The model
   * name, table name, and column name are customizable with options.
   *
   * If "model" option is supplied will use existing model for storing
   * migrations. The model must have an attribute "name", which can be
   * customized.
   *
   * If the table does not exist it will be created automatically.
   *
   * @param {Object} [options]
   * @param {Object} [options.]
   * @param {Object} [options.sequelize] - configured instance of Sequelize.
   * @param {Object} [options.model] - Sequelize model - must have column name
   * matching "columnName" option.
   * @param {String} [options.modelName='SequelizeMeta'] - name of the model
   * to create if "model" option is not supplied.
   * @param {String} [options.tableName=modelName] - name of the table to create
   * if "model" option is not supplied.
   * @param {String} [options.schema=schema] - name of the schema to create
   * the table under, defaults to undefined.
   * @param {String} [options.columnName='name'] - name of the table column
   * holding migration name.
   * @param {String} [options.columnType=Sequelize.STRING] - type of the column.
   * For utf8mb4 charsets under InnoDB, you may need to set this <= 190.
   * @param {Boolean} [options.timestamps=false] - option to add timestamps to the model table
   */
  constructor({
    sequelize,
    model,
    modelName = 'SequelizeMeta',
    tableName,
    schema,
    columnName = 'name',
    columnType,
    timestamps = false
  } = {}) {
    if (!model && !sequelize) {
      throw new Error('One of "sequelize" or "model" storage option is required');
    }

    this.sequelize = sequelize || model.sequelize;

    const Sequelize = this.sequelize.constructor;

    this.columnType = columnType || Sequelize.STRING;
    this.columnName = columnName;
    this.timestamps = timestamps;
    this.modelName = modelName;
    this.tableName = tableName;
    this.schema = schema;
    this.model = model || this.getModel();
  }

  /**
   * Get model or create it.
   * @private
   */
  getModel() {
    if (this.sequelize.isDefined(this.modelName)) {
      return this.sequelize.model(this.modelName);
    }

    return this.sequelize.define(
      this.modelName,
      {
        [this.columnName]: {
          type: this.columnType,
          allowNull: false,
          unique: true,
          primaryKey: true,
          autoIncrement: false
        },
      },
      {
        tableName:  this.tableName,
        schema: this.schema,
        timestamps: this.timestamps,
        charset: 'utf8',
        collate: 'utf8_unicode_ci'
      }
    );
  }

  /**
   * Logs migration to be considered as executed.
   *
   * @param {String} migrationName - Name of the migration to be logged.
   * @returns {Promise}
   */
  async logMigration(migrationName) {
    await this.model.sync();
    const migration = { [this.columnName]: migrationName };
    return await this.model.create(migration);
  }

  /**
   * Unlogs migration to be considered as pending.
   *
   * @param {String} migrationName - Name of the migration to be unlogged.
   * @returns {Promise}
   */
  async unlogMigration(migrationName) {
    await this.model.sync();
    let where = { [this.columnName]: migrationName };

    // This is an ugly hack to find out which function signature we have to use.
    const sequelizeVersion = this.sequelize.modelManager ? 2 : 1;
    if (sequelizeVersion > 1) {
      where = { where: where };
    }

    return await this.model.destroy(where);
  }

  /**
   * Gets list of executed migrations.
   *
   * @returns {Promise.<String[]>}
   */
  async executed() {
    await this.model.sync();
    const migrations = await this.model.findAll({ order: [[this.columnName, 'ASC']] });
    return migrations.map((migration) => migration[this.columnName]);
  }
}
=======
import SequelizeStorage from './SequelizeStorage';

module.exports = SequelizeStorage;

console.warn(
  'Deprecated: SequelizeStorage\'s filename has changed!',
  'Use \'umzug/lib/storages/SequelizeStorage\' instead of \'umzug/lib/storages/sequelize\'',
  'For more information: https://github.com/sequelize/umzug/pull/139',
);
>>>>>>> f8b9b453
<|MERGE_RESOLUTION|>--- conflicted
+++ resolved
@@ -1,141 +1,3 @@
-<<<<<<< HEAD
-/**
- * @class SequelizeStorage
- */
-module.exports = class SequelizeStorage {
-  /**
-   * Constructs Sequelize based storage.
-   *
-   * Stores migration in a database table using Sequelize. One of "sequelize" or
-   * "model" storage option is required.
-   *
-   * If "sequelize" option is supplied will create a model named "SequelizeMeta"
-   * with timestamps and an attribute "name" for storing migrations. The model
-   * name, table name, and column name are customizable with options.
-   *
-   * If "model" option is supplied will use existing model for storing
-   * migrations. The model must have an attribute "name", which can be
-   * customized.
-   *
-   * If the table does not exist it will be created automatically.
-   *
-   * @param {Object} [options]
-   * @param {Object} [options.]
-   * @param {Object} [options.sequelize] - configured instance of Sequelize.
-   * @param {Object} [options.model] - Sequelize model - must have column name
-   * matching "columnName" option.
-   * @param {String} [options.modelName='SequelizeMeta'] - name of the model
-   * to create if "model" option is not supplied.
-   * @param {String} [options.tableName=modelName] - name of the table to create
-   * if "model" option is not supplied.
-   * @param {String} [options.schema=schema] - name of the schema to create
-   * the table under, defaults to undefined.
-   * @param {String} [options.columnName='name'] - name of the table column
-   * holding migration name.
-   * @param {String} [options.columnType=Sequelize.STRING] - type of the column.
-   * For utf8mb4 charsets under InnoDB, you may need to set this <= 190.
-   * @param {Boolean} [options.timestamps=false] - option to add timestamps to the model table
-   */
-  constructor({
-    sequelize,
-    model,
-    modelName = 'SequelizeMeta',
-    tableName,
-    schema,
-    columnName = 'name',
-    columnType,
-    timestamps = false
-  } = {}) {
-    if (!model && !sequelize) {
-      throw new Error('One of "sequelize" or "model" storage option is required');
-    }
-
-    this.sequelize = sequelize || model.sequelize;
-
-    const Sequelize = this.sequelize.constructor;
-
-    this.columnType = columnType || Sequelize.STRING;
-    this.columnName = columnName;
-    this.timestamps = timestamps;
-    this.modelName = modelName;
-    this.tableName = tableName;
-    this.schema = schema;
-    this.model = model || this.getModel();
-  }
-
-  /**
-   * Get model or create it.
-   * @private
-   */
-  getModel() {
-    if (this.sequelize.isDefined(this.modelName)) {
-      return this.sequelize.model(this.modelName);
-    }
-
-    return this.sequelize.define(
-      this.modelName,
-      {
-        [this.columnName]: {
-          type: this.columnType,
-          allowNull: false,
-          unique: true,
-          primaryKey: true,
-          autoIncrement: false
-        },
-      },
-      {
-        tableName:  this.tableName,
-        schema: this.schema,
-        timestamps: this.timestamps,
-        charset: 'utf8',
-        collate: 'utf8_unicode_ci'
-      }
-    );
-  }
-
-  /**
-   * Logs migration to be considered as executed.
-   *
-   * @param {String} migrationName - Name of the migration to be logged.
-   * @returns {Promise}
-   */
-  async logMigration(migrationName) {
-    await this.model.sync();
-    const migration = { [this.columnName]: migrationName };
-    return await this.model.create(migration);
-  }
-
-  /**
-   * Unlogs migration to be considered as pending.
-   *
-   * @param {String} migrationName - Name of the migration to be unlogged.
-   * @returns {Promise}
-   */
-  async unlogMigration(migrationName) {
-    await this.model.sync();
-    let where = { [this.columnName]: migrationName };
-
-    // This is an ugly hack to find out which function signature we have to use.
-    const sequelizeVersion = this.sequelize.modelManager ? 2 : 1;
-    if (sequelizeVersion > 1) {
-      where = { where: where };
-    }
-
-    return await this.model.destroy(where);
-  }
-
-  /**
-   * Gets list of executed migrations.
-   *
-   * @returns {Promise.<String[]>}
-   */
-  async executed() {
-    await this.model.sync();
-    const migrations = await this.model.findAll({ order: [[this.columnName, 'ASC']] });
-    return migrations.map((migration) => migration[this.columnName]);
-  }
-}
-=======
 import SequelizeStorage from './SequelizeStorage';
 
 module.exports = SequelizeStorage;
@@ -144,5 +6,4 @@
   'Deprecated: SequelizeStorage\'s filename has changed!',
   'Use \'umzug/lib/storages/SequelizeStorage\' instead of \'umzug/lib/storages/sequelize\'',
   'For more information: https://github.com/sequelize/umzug/pull/139',
-);
->>>>>>> f8b9b453
+);