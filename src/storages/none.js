--- conflicted
+++ resolved
@@ -1,38 +1,3 @@
-<<<<<<< HEAD
-/**
- * @class NoneStorage
- */
-module.exports = class NoneStorage {
-  /**
-   * Does nothing.
-   *
-   * @param {String} migrationName - Name of migration to be logged.
-   * @returns {Promise}
-   */
-  logMigration(migrationName) {
-    return Promise.resolve();
-  }
-
-  /**
-   * Does nothing.
-   *
-   * @param {String} migrationName - Name of migration to unlog.
-   * @returns {Promise}
-   */
-  unlogMigration(migrationName) {
-    return Promise.resolve();
-  }
-
-  /**
-   * Does nothing.
-   *
-   * @returns {Promise.<String[]>}
-   */
-  executed() {
-    return Promise.resolve([]);
-  }
-}
-=======
 import Storage from './Storage';
 
 module.exports = Storage;
@@ -41,5 +6,4 @@
   'Deprecated: Storage\'s (former none storage) filename has changed!',
   'Use \'umzug/lib/storages/Storage\' instead of \'umzug/lib/storages/none\'',
   'For more information: https://github.com/sequelize/umzug/pull/139',
-);
->>>>>>> f8b9b453
+);